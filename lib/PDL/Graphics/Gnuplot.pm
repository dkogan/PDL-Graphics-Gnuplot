--- conflicted
+++ resolved
@@ -1329,50 +1329,6 @@
 
 Specifies the legend label for this curve
 
-=item with
-
-Specifies the style for this curve. The value is passed to gnuplot
-using its 'with' keyword, so valid values are whatever gnuplot
-supports.  See above ("Plot styles supported") for a list of supported
-curve styles.
-
-Gnuplot supports modifiers for most plot styles, and this is a major 
-way of customizing plot output.  The modifiers are not (yet) parsed
-at all by PDL::Graphics::Gnuplot.  You can pass in with style modifiers
-directly in the plot style C<with> curve option, as in C<< with=>'line lw 5' >>,
-which plots a single trace with a linewidth of 5.
-
-Different curve styles have different sets of options, so it is necessary
-to refer to the gnuplot manual to identify which options are relevant to each
-particular curve style.  
-
-A few common curve style modifiers are:
-
-=over 3
-
-=item * C<lw> - line width: sets the line width, as a multiplier on the default width.
-
-=item * C<lc> - line color: sets the color of drawn lines to a given rgb value or to the 
-pseudocolor lookup table (e.g. C<< with=>'line lc rgb "#00ff00" lw 5' >> plots a 
-bold bright-green line, or C<< with=>'line lc palette' >> plots a line with 
-its color looked up from the pseudocolor lookup table that you can set with 
-the C<clut> or C<palette> plot options.  If you use C<palette> you must also include an 
-extra data column in the associated tuple.
-
-=item * C<ls> - linestyle: indexes the line style list for dashes and default color. Works
-for non-linelike curves as well (e.g. linestyle modifies the points in C<< with=>'points ls 5' >>).
-
-=item * C<pt> - pointtype: sets the type of glyph use for points in the plot, without modifying
-other characteristics of the style.  (if you use C<ls>, you change the whole style including color;
-if you use C<pt>, you just change the glyph).
-
-=item * C<ps> - pointsize: can be a multiplier or the word C<variable>. If you use 
-C<variable> you must also include an extra data column in the associated tuple.
-
-=back
-
-See the examples in this POD or in the included demo plotting scripts for details.
-
 =item axes
 
 Lets you specify which X and/or Y axes to plot on.  Gnuplot supports
@@ -1380,6 +1336,108 @@
 with the x and y axes indicated: for example, C<x1y1> to plot on the main
 axes, or C<x1y2> to plot using an alternate Y axis (normally gridded on
 the right side of the plot).
+
+=item with
+
+Specifies the plot style for this curve. The value is passed to gnuplot
+using its 'with' keyword, so valid values are whatever gnuplot
+supports.  See above ("Plot styles supported") for a list of supported
+curve styles.
+
+The following curve options in this list modify the plot style further.
+Not all of them are applicable to all plot styles -- for example, it makes
+no sense to specify a fill style for C<< with=>lines >>.
+
+For historical reasons, you can supply the with modifier curve options
+as a single string in the "with" curve option.  That usage is deprecated
+and will disappear in a future version of PDL::Graphics::Gnuplot. 
+
+=item linetype (abbrev 'lt')
+
+This is a numeric selector from the default collection of line styles.
+It includes automagic selection of dash style, color, and width from the 
+default set of linetypes for your current output terminal.
+
+=item linestyle (abbrev 'ls')
+
+This works exactly like C<< linetype >> above, except that you can modify 
+individual line styles by setting the C<< style line <num> >> plot option.
+That is handy for a custom style you might use across several curves either
+a single plot or several plots.
+
+=item linewidth (abbrev 'lw')
+
+This is a numeric multiplier on the usual default line width in your current
+terminal.
+
+=item linecolor (abbrev 'lc')
+
+This is a color specifier for the color of the line.  You can feed in
+a standard color name (they're listed in the package-global variable
+C<@PDL::Graphics::Gnuplot::colornames>), a small integer to index the
+standard linetype colors, the word "variable" to indicate that the
+line color is a standard linetype color to be drawn from an additional
+column of data, C<< [rgbcolor=><num>] >> to specify an RGB color as a
+24-bit packed integer, C<< [rgbcolor=>'variable'] >> to specify an
+additional column of data containing 24-bit packed integers with RGB
+color values, C<< [palette=>'frac',<val>] >> to specify a single
+fractional position (scaled 0-1) in the current palette, or C<<
+[palette=>'cb',<val>] >> to specify a single value in the scaled
+cbrange.
+
+=item textcolor (abbrev 'tc')
+
+For plot styles like C<labels> that specify text, this sets the color
+of the text.  It has the same format as C<linecolor> (above).
+
+=item pointtype (abbrev 'pt')
+
+Selects a point glyph shape from the built-in list for your terminal,
+for plots that render points as small glyphs (like C<points> and
+C<linespoints>).
+
+=item pointsize (abbrev 'ps')
+
+Selects a fractional size for point glyphs, relative to the default size
+on your terminal, for plots that render points as small glyphs.
+
+=item fillstyle (abbrev 'fs') 
+
+Specify the way that filled regions should be colored, in plots that
+have fillable areas (like C<boxes>).  Unlike C<linestyle> above,
+C<fillstyle> accepts a full specification rather than an index into a
+set of predefined styles. You can feed in: C<empty> for no fill; 
+C<solid> for a solid fill; C<< ['transparent','solid', <density>] >> for
+a transparent solid fill on terminals that support it; C<< pattern >>
+for a cycling-per-curve pattern fill; C<< ['pattern',<n>] >> to specify 
+a particular fill pattern.  
+
+Any of those fill style specifications can have a border specification appended to it.
+To specify a border, append C<< 'border', lt=><type>, lc=><colorspec> >> to the list.
+(You can omit the lt or the lc).  To specify no border, append C<<'noborder'>>.
+
+=item nohidden3d
+
+If you are making a 3D plot and have used the plot option C<hidden3d> to get
+hidden line removal, you can override that for a particular curve by setting
+the C<nohidden3d> option to a true value.  Only the single curve with C<nohidden3d> 
+set will have its hidden points rendered.
+
+=item nocontours
+
+If you are making a contour 3D plot, you can inhibit rendering of
+contours for a particular curve by setting C<nocontours> to a true
+value.
+
+=item nosurface
+
+If you are making a surface 3D plot, you can inhibit rendering of the
+surface associated with a particular curve, by setting C<nosurface> to
+a true value.
+
+=item palette
+
+Setting C<< palette => 1 >> is equivalent to setting C<< lc => variable >>
 
 =item tuplesize
 
@@ -1645,13 +1703,9 @@
 use IO::Select;
 use Symbol qw(gensym);
 use Time::HiRes qw(gettimeofday tv_interval);
-<<<<<<< HEAD
+
 our $VERSION = '1.490_001';                    # Development of better curve options
-eval $VERSION;
-=======
-our $VERSION = '1.490';
 $VERSION = eval $VERSION;
->>>>>>> 9e87e05b
 
 our $gp_version = undef;   # eventually gets the extracted gnuplot(1) version number.
 
@@ -2620,14 +2674,7 @@
 	if( $chunks->[$i]->{cdims} == 2 ) {
 	    # It's an image -- always use binary to push the image out.
 
-	    # If the user asked for ASCII explicitly, warn that we're not listening.
-#	    if( defined($this->{options}->{binary}) and !$this->{options}->{binary} ) {
-#		print STDERR "WARNING: images are generally too large for ASCII.  Using binary instead.\n";
-#	    }
-
 	    # The map statement ensures the main and test cmd get identical sprintf templates.
-	    # Images get transferred as floats, not doubles, to save transfer time.
-#	    my $fstr = "%float" x $chunks->[$i]->{tuplesize};
 	    my $fstr = "%double" x $chunks->[$i]->{tuplesize};
 	    ($pchunk, $tchunk) = map {
 		sprintf(' "-" binary %s=(%s) format="%s" %s',
@@ -3032,6 +3079,14 @@
 	    } else {
 		@with = @{$chunk{options}{with}};
 	    }
+	    if(@with > 1) {
+		print STDERR q{
+WARNING: deprecated usage of complex 'with' detected.  Use a simple 'with'
+specifier and curve options instead.  This will fail in future releases of 
+PDL::Graphics::Gnuplot. (Set $ENV{'PGG_DEP'}=1 to silence this warning.
+} unless($ENV{'PGG_DEP'});
+	    }
+
 	    # Look for the plotStyleProps entry.  If not there, try cleaning up the with style
 	    # before giving up entirely.
 	    unless( exists( $plotStyleProps->{$with[0]}->[0] ) ) {
@@ -3074,8 +3129,17 @@
 
 	    # Additional columns are needed for certain 'with' modifiers. Figure 'em, cheesily: each
 	    # palette or variable option to 'with' needs an additional column.
+	    # The search over @with will disappear with the deprecated compound-with form;
+	    # the real one is the second line that scans through curve options.
 	    my $ExtraColumns = 0;
 	    map { $ExtraColumns++ } grep /(palette|variable)/,map { split /\s+/ } @with;
+	    for my $k( qw/linecolor textcolor fillstyle pointsize linewidth/ ) { 
+		my $v = $chunk{options}{$k};
+		next unless defined($v);
+		my $s = (ref $v eq 'ARRAY') ? join(" ",@$v) : $v;
+		$ExtraColumns++ if($s =~ m/palette|variable/);
+	    }
+	    $ExtraColumns++ if($chunk{options}{palette});
 	    
 	    ##############################
 	    # Figure out what size of tuple we have, and check it against the tuple sizes we can take...
@@ -4780,9 +4844,6 @@
 # master table.  Curve option output routines have a 'c' in front of the name.  
 # 
 
-# parameterize a curve option scalar... 
-my $cs_param = sub { my($name, $k, $v, $h) = @_; return "" unless($v); return " $name $v "; };
-
 our $cOptionsTable = {
     'trange'   => ['l','crange',undef,1],  # parametric range modifier
     'xrange'   => ['l','crange',undef,2],  # x range modifier
@@ -4810,61 +4871,49 @@
     'axes'     => [['(x[12])(y[12])'],'cs',undef,8],
     'smooth'   => ['s','cs',undef,8.1],
     'with'     => ['l', 'cl', undef, 9],
-    'linetype' => ['s', sub { &$cs_param('lt',@_) }, undef, 10],
-    'linestyle'=> ['s', sub { &$cs_param('ls',@_) }, undef, 11],
-    'linecolor'=> ['l',
-		   sub { my($k,$v,$h) = @_;  
-			 return "" unless($v); 
-			 my @words;
-			 unless(ref($v)) {
-			     $v =~ s/^\s+//;
-			     $v =~ s/\s+$//;
-			     @words = split /\s+/, $v;
-			 } elsif(ref($v) eq 'ARRAY') {
-			     if(@$v > 1) {
-				 @words = @$v;
-			     } else {
-				 $v->[0] =~ s/^\s+//;
-				 $v->[0] =~ s/\s+$//;
-				 @words = split /\s+/, $v->[0];
-			     }
-			 } else {
-			     die "linecolor curve option: only scalar and ARRAY values are supported";
-			 }
-
-			 my $s = " lc ";
-			 $s .= shift @words if(lc($words[0]) eq 'rgb');
-
-			 if( $words[0] =~ m/\#[0-9a-fA-F]{6}/ ) {
-			     $s .= " rgb " unless($s =~ m/rgb/);
-			     $s .= join(" ",@words);
-			     return $s;
-			 }
-			 elsif($PDL::Graphics::Gnuplot::colornames->{lc($words[0])}) {
-			     $s .= " rgb " unless($s =~ m/rgb/);
-			     $s .= " \"$words[0]\" ";
-			     shift @words;
-			     $s .= join(" ",@words)." ";
-			     return $s;
-			 } else {
-			     return $s." ".join(" ",@words)." "; # maybe wrong - let gnuplot sort it out
-			 }
-		   },
-		   undef, 12
-		   ],
-    'linewidth'=> ['s', sub { &$cs_param('lw',@_) }, undef, 13],
-    'tuplesize'=> ['s',sub { return ""}]    # holds tuplesize option for explicit setting
+
+# The next curve options are "with" modifiers.  They have to be sorted
+# after 'with' to be treated properly.  They should probably have some
+# sort of filter built in to ensure we don't feed gnuplot a curve
+# option that is inappropriate for the particular type of curve we are
+# plotting - but gnuplot does seem to catch that case and throw an error,
+# so the only benefit would be delivering a cleaner error message.
+    'linestyle'=> ['s', 'cs',  undef, 10],
+    'linetype' => ['s', 'cs',  undef, 11],
+    'linewidth'=> ['s', 'cs',  undef, 12],
+    'linecolor'=> ['l', 'ccolor',  undef, 13],
+    'textcolor'=> ['l', 'ccolor',  undef, 14],
+    'pointtype'=> ['s', 'cs',  undef, 15],
+    'pointsize'=> ['s', 'cs',  undef, 16],
+    'fillstyle'=> ['l', 'cl',  undef, 17],
+    'nohidden3d'=>['b', 'cff', undef, 18],
+    'nohidden3d'=>['b', 'cff', undef, 19],
+    'nocontours'=>['b', 'cff', undef, 20],
+    'nosurface' =>['b', 'cff', undef, 21],
+    'palette'   =>['b', 'cff',  undef, 22],		       
+
+    'tuplesize'=> ['s',sub { return ""}]    # set tuplesize explicitly (not a gnuplot option)
 };
 
 our $cOptionsAbbrevs = _gen_abbrev_list(keys %$cOptionsTable);
-$cOptionsAbbrevs->{'lt'} = ["linetype"];
-$cOptionsAbbrevs->{'ls'} = ["linestyle"];
-$cOptionsAbbrevs->{'lw'} = ["linewidth"];
-$cOptionsAbbrevs->{'lc'} = ["linecolor"];
+#### Gnuplot official abbreviations for the "with"-modifying curve options
+{
+    my $officialAbbrevs = {
+	lt => ["linetype"],
+	ls => ["linestyle"],
+	lw => ["linewidth"],
+	lc => ["linecolor"],
+	pt => ["pointtype"],
+	ps => ["pointsize"],
+	fs => ["fillstyle"]
+    };
+    for my $k(%$officialAbbrevs){
+	$cOptionsAbbrevs->{$k} = $officialAbbrevs->{$k};
+    }
+}
+
 
 $cOpt = [$cOptionsTable, $cOptionsAbbrevs, "curve option"];
-
-
 
 
 
@@ -5616,8 +5665,47 @@
 		    return( " size ".($v[0]*$conv).",".$v[1]*$conv." " );
 
     },
-			
-
+
+    ### A color specification as a curve option
+    'ccolor' => sub { my($k,$v,$h) = @_;  
+		      return "" unless($v); 
+		      my @words;
+		      unless(ref($v)) {
+			  $v =~ s/^\s+//;
+			  $v =~ s/\s+$//;
+			  @words = split /\s+/, $v;
+		      } elsif(ref($v) eq 'ARRAY') {
+			  if(@$v > 1) {
+			      @words = @$v;
+			  } else {
+			      $v->[0] =~ s/^\s+//;
+			      $v->[0] =~ s/\s+$//;
+			      @words = split /\s+/, $v->[0];
+			  }
+		      } else {
+			  die "colorspec curve option: only scalar and ARRAY values are supported";
+		      }
+		      
+		      my $s = " $k ";
+		      $s .= shift @words if(lc($words[0]) eq 'rgb');
+		      
+		      if( $words[0] =~ m/\#[0-9a-fA-F]{6}/ ) {
+			  $s .= " rgb " unless($s =~ m/rgb/);
+			  $s .= join(" ",@words);
+			     return $s;
+		      }
+		      elsif($PDL::Graphics::Gnuplot::colornames->{lc($words[0])}) {
+			  $s .= " rgb " unless($s =~ m/rgb/);
+			  $s .= " \"$words[0] \" ";
+			  shift @words;
+			  $s .= join(" ",@words)." ";
+			  return $s;
+		      } else {
+			  return join(" ",($s,@words,"")); # maybe wrong - let gnuplot sort it out
+		      }
+    },
+    
+    
     #### A boolean value as a plot option
     'b' => sub { my($k,$v,$h) = @_;
 		 return "" unless defined($v);
@@ -6540,6 +6628,7 @@
 	    next unless( $l =~ m/^\s+([\w\-0-9]+)\s+(\#......)/ );
 	    $PDL::Graphics::Gnuplot::colornames->{$1} = $2;
 	}
+	@PDL::Graphics::Gnuplot::colornames = sort keys %$PDL::Graphics::Gnuplot::colornames;
 
 	# Copy the valid terminals out to a package global for future re-use.
 	%PDL::Graphics::Gnuplot::valid_terms = %{$this->{valid_terms}};
@@ -7221,8 +7310,6 @@
 
 =over 3
 
-=item - options to "with" selection: accept a list ref instead of a string with args
-
 =item - labels need attention (plot option labels)
 
 They need to be handled as hashes, not just as array refs.  Also, they don't seem to be working with timestamps.
@@ -7235,13 +7322,20 @@
 The "boxplot" plot style (new to 4.6?) requires a different using
 syntax and will require some hacking to support.
 
+=item - Regularize colorspec parsing
+
+Currently colorspecs are parsed independently for axis/tics plot option specifications and 
+the colorspec-accepting curve options.  That needs to be broken out into a single 
+colorspec parser, for consistency.
+
 =back
 
 =head1 RELEASE NOTES
 
 =head3 V1.5 - several bug fixes
 
- - curve options exist for the major plot variants (line color etc.)
+ - complex 'with' specifiers are deprecated.
+ - curve options exist for plot variants (line color etc.)
  - lines are dashed, by default
  - windows don't persist, by default
  - bad value support
