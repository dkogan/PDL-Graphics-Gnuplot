--- conflicted
+++ resolved
@@ -7051,7 +7051,6 @@
 	}
 
 	if($gp_pl =~ m/[a-z]+/) {
-<<<<<<< HEAD
 	    unless($PDL::Graphics::Gnuplot::non_numeric_patch_warned) {
 		print STDERR "WARNING: your gnuplot has a non-numeric patchlevel '$gp_pl'.  Use with caution.\n(warning will not be repeated)\n";
 		$PDL::Graphics::Gnuplot::non_numeric_patch_warned = 1;
@@ -7060,14 +7059,6 @@
 	    $PDL::Graphics::Gnuplot::non_numeric_patch_warned = 0;
 	    if( $gp_version ne $Alien::Gnuplot::version or $gp_pl ne $Alien::Gnuplot::pl ) {
 		print STDERR <<"EOM";
-=======
-	    unless( $did_warn_non_numeric_patchlevel ) {
-                print STDERR "WARNING: your gnuplot has a non-numeric patchlevel '$gp_pl'.  Use with caution...\n";
-                $did_warn_non_numeric_patchlevel = 1;
-            }
-	}elsif( $gp_version ne $Alien::Gnuplot::version or $gp_pl ne $Alien::Gnuplot::pl ) {
-	    print STDERR <<"EOM";
->>>>>>> ed5ba926
 WARNING: we found gnuplot version '$gp_version' pl '$gp_pl' but Alien::Gnuplot reported 
 a different version ('$Alien::Gnuplot::version' pl '$Alien::Gnuplot::pl').  Reloading Alien::Gnuplot...
 EOM
